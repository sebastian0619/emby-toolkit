name: Docker Image CI & CD for Emby Actor Processor

on:
  push:
    branches:
      - main      # 监听 main 分支
<<<<<<< HEAD
<<<<<<< HEAD
      - sa   # 监听 神医 分支
=======
      - develop   # 监听 develop 分支
>>>>>>> bbb6ac40b032f92187120a529dff1c657cc701c3
=======
      - develop   # 监听 develop 分支
>>>>>>> dfe9afb1
    tags:
      - 'v*.*.*'
  workflow_dispatch:

jobs:
  build-and-push:
    runs-on: ubuntu-latest
    permissions:
      contents: read
      packages: write

    steps:
      - name: Checkout repository
        uses: actions/checkout@v4

      - name: Set up QEMU
        uses: docker/setup-qemu-action@v3

      - name: Set up Docker Buildx
        id: buildx
        uses: docker/setup-buildx-action@v3
        
      - name: Log in to Docker Hub
        uses: docker/login-action@v3
        with:
          username: ${{ secrets.DOCKERHUB_USERNAME }}
          password: ${{ secrets.DOCKERHUB_TOKEN }}

      - name: Extract Docker metadata
        id: meta
        uses: docker/metadata-action@v5
        with:
          images: ${{ secrets.DOCKERHUB_USERNAME }}/emby-actor-processor
          tags: |
            # 为 develop 分支打上 'develop' 标签
<<<<<<< HEAD
            type=raw,value=develop,enable=${{ github.ref == 'refs/heads/sa' }}
=======
            type=raw,value=develop,enable=${{ github.ref == 'refs/heads/develop' }}
>>>>>>> dfe9afb1

            # 为 main 分支打上 'latest' 标签
            type=raw,value=latest,enable=${{ github.ref == 'refs/heads/main' }}

            # 为版本标签 vX.Y.Z 打上 X.Y.Z, X.Y, X 标签
            type=semver,pattern={{version}}
            type=semver,pattern={{major}}.{{minor}}
            type=semver,pattern={{major}}
            
            # (可选) 为每个 commit 生成 sha 标签
            type=sha,prefix=,suffix=,format=short

      - name: Build and push Docker image
        uses: docker/build-push-action@v5
        with:
          context: .
          file: ./Dockerfile
          push: true
          tags: ${{ steps.meta.outputs.tags }}
          labels: ${{ steps.meta.outputs.labels }}
          platforms: linux/amd64,linux/arm64 # 推荐保留多平台构建
          cache-from: type=gha
          cache-to: type=gha,mode=max<|MERGE_RESOLUTION|>--- conflicted
+++ resolved
@@ -4,15 +4,7 @@
   push:
     branches:
       - main      # 监听 main 分支
-<<<<<<< HEAD
-<<<<<<< HEAD
       - sa   # 监听 神医 分支
-=======
-      - develop   # 监听 develop 分支
->>>>>>> bbb6ac40b032f92187120a529dff1c657cc701c3
-=======
-      - develop   # 监听 develop 分支
->>>>>>> dfe9afb1
     tags:
       - 'v*.*.*'
   workflow_dispatch:
@@ -48,11 +40,7 @@
           images: ${{ secrets.DOCKERHUB_USERNAME }}/emby-actor-processor
           tags: |
             # 为 develop 分支打上 'develop' 标签
-<<<<<<< HEAD
             type=raw,value=develop,enable=${{ github.ref == 'refs/heads/sa' }}
-=======
-            type=raw,value=develop,enable=${{ github.ref == 'refs/heads/develop' }}
->>>>>>> dfe9afb1
 
             # 为 main 分支打上 'latest' 标签
             type=raw,value=latest,enable=${{ github.ref == 'refs/heads/main' }}
