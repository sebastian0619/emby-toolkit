# constants.py

# ==============================================================================
# ✨ 应用基础信息 (Application Basics)
# ==============================================================================
<<<<<<< HEAD
APP_VERSION = "3.0.6"  # 更新版本号
=======
APP_VERSION = "3.0.7"  # 更新版本号
>>>>>>> c0735be0
GITHUB_REPO_OWNER = "hbq0405"  # 您的 GitHub 用户名
GITHUB_REPO_NAME = "emby-toolkit" # 您的 GitHub 仓库名
DEBUG_MODE = True     # 开发模式开关，部署时应设为 False
WEB_APP_PORT = 5257    # Web UI 监听的端口
CONFIG_FILE_NAME = "config.ini" # 主配置文件名
DB_NAME = "emby_actor_processor.sqlite" # 主数据库文件名
TIMEZONE = "Asia/Shanghai" # 应用使用的时区，用于计划任务等
#数据库
CONFIG_SECTION_DATABASE = "Database"
CONFIG_OPTION_DB_PATH = "db_path"

# ==============================================================================
# ✨ 反向代理配置 (Reverse Proxy)
# ==============================================================================
CONFIG_SECTION_REVERSE_PROXY = "ReverseProxy"
CONFIG_OPTION_PROXY_ENABLED = "proxy_enabled"
CONFIG_OPTION_PROXY_PORT = "proxy_port"
CONFIG_OPTION_PROXY_MERGE_NATIVE = "proxy_merge_native_libraries"
CONFIG_OPTION_PROXY_NATIVE_VIEW_SELECTION = "proxy_native_view_selection"  # List[str]
CONFIG_OPTION_PROXY_NATIVE_VIEW_ORDER = "proxy_native_view_order"  # str, 'before' or 'after'

# ==============================================================================
# ✨ Emby 服务器连接配置 (Emby Connection)
# ==============================================================================
CONFIG_SECTION_EMBY = "Emby"
CONFIG_OPTION_EMBY_SERVER_URL = "emby_server_url"       # Emby服务器地址
CONFIG_OPTION_EMBY_API_KEY = "emby_api_key"             # Emby API密钥
CONFIG_OPTION_EMBY_USER_ID = "emby_user_id"             # 用于操作的Emby用户ID
CONFIG_OPTION_EMBY_LIBRARIES_TO_PROCESS = "libraries_to_process" # 需要处理的媒体库名称列表

# ==============================================================================
# ✨ 数据处理流程配置 (Processing Workflow)
# ==============================================================================
CONFIG_SECTION_PROCESSING = "Processing"
CONFIG_OPTION_REFRESH_AFTER_UPDATE = "refresh_emby_after_update" # 处理完成后是否自动刷新Emby项目
CONFIG_OPTION_AUTO_LOCK_CAST = "auto_lock_cast_after_update"     # 是否自动锁定元数据
CONFIG_OPTION_MAX_ACTORS_TO_PROCESS = "max_actors_to_process"   # 每个媒体项目处理的演员数量上限
DEFAULT_MAX_ACTORS_TO_PROCESS = 50                              # 默认的演员数量上限
CONFIG_OPTION_MIN_SCORE_FOR_REVIEW = "min_score_for_review"     # 低于此评分的项目将进入手动处理列表
DEFAULT_MIN_SCORE_FOR_REVIEW = 6.0                              # 默认的最低分

# ==============================================================================
# ✨ 外部API与数据源配置 (External APIs & Data Sources)
# ==============================================================================
# --- TMDb ---
CONFIG_SECTION_TMDB = "TMDB"
CONFIG_OPTION_TMDB_API_KEY = "tmdb_api_key" # TMDb API密钥
# --- GitHub (用于版本检查) ---
CONFIG_SECTION_GITHUB = "GitHub"
CONFIG_OPTION_GITHUB_TOKEN = "github_token" # 用于提高API速率限制的个人访问令牌

# --- 豆瓣 API ---
CONFIG_SECTION_API_DOUBAN = "DoubanAPI"
DOUBAN_API_AVAILABLE = True # 一个硬编码的开关，表示豆瓣API功能是可用的
CONFIG_OPTION_DOUBAN_DEFAULT_COOLDOWN = "api_douban_default_cooldown_seconds" # 调用豆瓣API的冷却时间
CONFIG_OPTION_DOUBAN_COOKIE = "douban_cookie" # 用于身份验证的豆瓣登录Cookie

# --- 本地数据源 (神医模式) ---
CONFIG_SECTION_LOCAL_DATA = "LocalDataSource"
CONFIG_OPTION_LOCAL_DATA_PATH = "local_data_path" # 本地JSON元数据（TMDbHelper等生成）的根路径

# --- MoviePilot ---
CONFIG_SECTION_MOVIEPILOT = "MoviePilot"
CONFIG_OPTION_MOVIEPILOT_URL = "moviepilot_url"
CONFIG_OPTION_MOVIEPILOT_USERNAME = "moviepilot_username"
CONFIG_OPTION_MOVIEPILOT_PASSWORD = "moviepilot_password"
# --- 智能订阅相关配置 ---
CONFIG_OPTION_AUTOSUB_ENABLED = "autosub_enabled" # 智能订阅总开关

# --- AI 翻译 ---
CONFIG_SECTION_AI_TRANSLATION = "AITranslation"
CONFIG_OPTION_AI_TRANSLATION_ENABLED = "ai_translation_enabled" # 是否启用AI翻译
CONFIG_OPTION_AI_PROVIDER = "ai_provider"                       # AI服务提供商 (如 'siliconflow', 'openai')
CONFIG_OPTION_AI_API_KEY = "ai_api_key"                         # AI服务的API密钥
CONFIG_OPTION_AI_MODEL_NAME = "ai_model_name"                   # 使用的AI模型名称 (如 'Qwen/Qwen2-7B-Instruct')
CONFIG_OPTION_AI_BASE_URL = "ai_base_url"                       # AI服务的API基础URL
CONFIG_OPTION_AI_TRANSLATION_MODE = "ai_translation_mode"       # AI翻译模式 ('fast' 或 'quality')

# ==============================================================================
# ✨ 计划任务配置 (Scheduler)
# ==============================================================================
CONFIG_SECTION_SCHEDULER = "Scheduler"

CONFIG_OPTION_TASK_CHAIN_ENABLED = "task_chain_enabled"
CONFIG_OPTION_TASK_CHAIN_CRON = "task_chain_cron"
CONFIG_OPTION_TASK_CHAIN_SEQUENCE = "task_chain_sequence"



# --- 演员前缀 ---
CONFIG_SECTION_ACTOR = "Actor"
CONFIG_OPTION_ACTOR_ROLE_ADD_PREFIX = "actor_role_add_prefix"


# --- 日志配置 ---
CONFIG_SECTION_LOGGING = "Logging"
CONFIG_OPTION_LOG_ROTATION_SIZE_MB = "log_rotation_size_mb"
CONFIG_OPTION_LOG_ROTATION_BACKUPS = "log_rotation_backup_count"
DEFAULT_LOG_ROTATION_SIZE_MB = 5
DEFAULT_LOG_ROTATION_BACKUPS = 10
# ==============================================================================
# ✨ 内部常量与映射 (Internal Constants & Mappings)
# ==============================================================================
# --- 用户认证 (如果未来启用) ---
CONFIG_SECTION_AUTH = "Authentication"
CONFIG_OPTION_AUTH_ENABLED = "auth_enabled"
CONFIG_OPTION_AUTH_USERNAME = "username"
DEFAULT_USERNAME = "admin"

# --- 语言代码 ---
CHINESE_LANG_CODES = ["zh", "zh-cn", "zh-hans", "cmn", "yue", "cn", "zh-sg", "zh-tw", "zh-hk"]

# --- 状态文本映射 (可能用于UI显示) ---
ACTOR_STATUS_TEXT_MAP = {
    "ok": "已处理",
    "name_untranslated": "演员名未翻译",
    "character_untranslated": "角色名未翻译",
    "name_char_untranslated": "演员名和角色名均未翻译",
    "pending_translation": "待翻译",
    "parent_failed": "媒体项处理失败",
    "unknown": "未知状态"
}

# --- 数据源信息映射 (可能用于动态构建UI或逻辑) ---
SOURCE_API_MAP = {
    "Douban": {
        "name": "豆瓣",
        "search_types": {
            "movie": {"title": "电影", "season": False},
            "tv": {"title": "电视剧", "season": True},
        },
    },
}<|MERGE_RESOLUTION|>--- conflicted
+++ resolved
@@ -3,11 +3,7 @@
 # ==============================================================================
 # ✨ 应用基础信息 (Application Basics)
 # ==============================================================================
-<<<<<<< HEAD
-APP_VERSION = "3.0.6"  # 更新版本号
-=======
 APP_VERSION = "3.0.7"  # 更新版本号
->>>>>>> c0735be0
 GITHUB_REPO_OWNER = "hbq0405"  # 您的 GitHub 用户名
 GITHUB_REPO_NAME = "emby-toolkit" # 您的 GitHub 仓库名
 DEBUG_MODE = True     # 开发模式开关，部署时应设为 False
